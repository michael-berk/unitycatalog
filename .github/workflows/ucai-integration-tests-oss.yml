--- conflicted
+++ resolved
@@ -83,18 +83,15 @@
         run: |
           pip install integrations/crewai[dev]
           pytest integrations/crewai/tests/test_crewai_toolkit_oss.py
-<<<<<<< HEAD
+      - name: Run Gemini OSS Integration Tests
+        run: |
+          pip install integrations/gemini[dev]
+          pytest integrations/gemini/tests/test_gemini_toolkit_oss.py
       - name: Run LiteLLM OSS Integration Tests
         if: matrix.python-version == '3.10'
         run: |
           pip install integrations/litellm[dev]
           pytest integrations/litellm/tests/test_litellm_toolkit_oss.py
-=======
-      - name: Run Gemini OSS Integration Tests
-        run: |
-          pip install integrations/gemini[dev]
-          pytest integrations/gemini/tests/test_gemini_toolkit_oss.py
->>>>>>> 5d668c16
       - name: Stop Unity Catalog Server
         run: |
           dev/teardown_server.sh